/*
 * Copyright (c) 1997, 2013, Oracle and/or its affiliates. All rights reserved.
 * DO NOT ALTER OR REMOVE COPYRIGHT NOTICES OR THIS FILE HEADER.
 *
 * This code is free software; you can redistribute it and/or modify it
 * under the terms of the GNU General Public License version 2 only, as
 * published by the Free Software Foundation.
 *
 * This code is distributed in the hope that it will be useful, but WITHOUT
 * ANY WARRANTY; without even the implied warranty of MERCHANTABILITY or
 * FITNESS FOR A PARTICULAR PURPOSE.  See the GNU General Public License
 * version 2 for more details (a copy is included in the LICENSE file that
 * accompanied this code).
 *
 * You should have received a copy of the GNU General Public License version
 * 2 along with this work; if not, write to the Free Software Foundation,
 * Inc., 51 Franklin St, Fifth Floor, Boston, MA 02110-1301 USA.
 *
 * Please contact Oracle, 500 Oracle Parkway, Redwood Shores, CA 94065 USA
 * or visit www.oracle.com if you need additional information or have any
 * questions.
 *
 */

#include "precompiled.hpp"
#include "classfile/altHashing.hpp"
#include "classfile/javaClasses.hpp"
#include "classfile/symbolTable.hpp"
#include "classfile/systemDictionary.hpp"
#include "gc_interface/collectedHeap.inline.hpp"
#include "memory/allocation.inline.hpp"
#include "memory/filemap.hpp"
#include "memory/gcLocker.inline.hpp"
#include "oops/oop.inline.hpp"
#include "oops/oop.inline2.hpp"
#include "runtime/mutexLocker.hpp"
#include "utilities/hashtable.inline.hpp"

// --------------------------------------------------------------------------

SymbolTable* SymbolTable::_the_table = NULL;
// Static arena for symbols that are not deallocated
Arena* SymbolTable::_arena = NULL;
bool SymbolTable::_needs_rehashing = false;

Symbol* SymbolTable::allocate_symbol(const u1* name, int len, bool c_heap, TRAPS) {
  assert (len <= Symbol::max_length(), "should be checked by caller");

  Symbol* sym;

  if (DumpSharedSpaces) {
    // Allocate all symbols to CLD shared metaspace
    sym = new (len, ClassLoaderData::the_null_class_loader_data(), THREAD) Symbol(name, len, -1);
  } else if (c_heap) {
    // refcount starts as 1
    sym = new (len, THREAD) Symbol(name, len, 1);
    assert(sym != NULL, "new should call vm_exit_out_of_memory if C_HEAP is exhausted");
  } else {
    // Allocate to global arena
    sym = new (len, arena(), THREAD) Symbol(name, len, -1);
  }
  return sym;
}

void SymbolTable::initialize_symbols(int arena_alloc_size) {
  // Initialize the arena for global symbols, size passed in depends on CDS.
  if (arena_alloc_size == 0) {
    _arena = new (mtSymbol) Arena();
  } else {
    _arena = new (mtSymbol) Arena(arena_alloc_size);
  }
}

// Call function for all symbols in the symbol table.
void SymbolTable::symbols_do(SymbolClosure *cl) {
  const int n = the_table()->table_size();
  for (int i = 0; i < n; i++) {
    for (HashtableEntry<Symbol*, mtSymbol>* p = the_table()->bucket(i);
         p != NULL;
         p = p->next()) {
      cl->do_symbol(p->literal_addr());
    }
  }
}

int SymbolTable::symbols_removed = 0;
int SymbolTable::symbols_counted = 0;

// Remove unreferenced symbols from the symbol table
// This is done late during GC.
void SymbolTable::unlink() {
  int removed = 0;
  int total = 0;
  size_t memory_total = 0;
  for (int i = 0; i < the_table()->table_size(); ++i) {
    HashtableEntry<Symbol*, mtSymbol>** p = the_table()->bucket_addr(i);
    HashtableEntry<Symbol*, mtSymbol>* entry = the_table()->bucket(i);
    while (entry != NULL) {
      // Shared entries are normally at the end of the bucket and if we run into
      // a shared entry, then there is nothing more to remove. However, if we
      // have rehashed the table, then the shared entries are no longer at the
      // end of the bucket.
      if (entry->is_shared() && !use_alternate_hashcode()) {
        break;
      }
      Symbol* s = entry->literal();
      memory_total += s->size();
      total++;
      assert(s != NULL, "just checking");
      // If reference count is zero, remove.
      if (s->refcount() == 0) {
        assert(!entry->is_shared(), "shared entries should be kept live");
        delete s;
        removed++;
        *p = entry->next();
        the_table()->free_entry(entry);
      } else {
        p = entry->next_addr();
      }
      // get next entry
      entry = (HashtableEntry<Symbol*, mtSymbol>*)HashtableEntry<Symbol*, mtSymbol>::make_ptr(*p);
    }
  }
  symbols_removed += removed;
  symbols_counted += total;
  // Exclude printing for normal PrintGCDetails because people parse
  // this output.
  if (PrintGCDetails && Verbose && WizardMode) {
    gclog_or_tty->print(" [Symbols=%d size=" SIZE_FORMAT "K] ", total,
                        (memory_total*HeapWordSize)/1024);
  }
}

// Create a new table and using alternate hash code, populate the new table
// with the existing strings.   Set flag to use the alternate hash code afterwards.
void SymbolTable::rehash_table() {
  assert(SafepointSynchronize::is_at_safepoint(), "must be at safepoint");
  // This should never happen with -Xshare:dump but it might in testing mode.
  if (DumpSharedSpaces) return;
  // Create a new symbol table
  SymbolTable* new_table = new SymbolTable();

  the_table()->move_to(new_table);

  // Delete the table and buckets (entries are reused in new table).
  delete _the_table;
  // Don't check if we need rehashing until the table gets unbalanced again.
  // Then rehash with a new global seed.
  _needs_rehashing = false;
  _the_table = new_table;
}

// Lookup a symbol in a bucket.

Symbol* SymbolTable::lookup(int index, const char* name,
                              int len, unsigned int hash) {
  int count = 0;
  for (HashtableEntry<Symbol*, mtSymbol>* e = bucket(index); e != NULL; e = e->next()) {
    count++;  // count all entries in this bucket, not just ones with same hash
    if (e->hash() == hash) {
      Symbol* sym = e->literal();
      if (sym->equals(name, len)) {
        // something is referencing this symbol now.
        sym->increment_refcount();
        return sym;
      }
    }
  }
  // If the bucket size is too deep check if this hash code is insufficient.
  if (count >= BasicHashtable<mtSymbol>::rehash_count && !needs_rehashing()) {
    _needs_rehashing = check_rehash_table(count);
  }
  return NULL;
}

// Pick hashing algorithm.
unsigned int SymbolTable::hash_symbol(const char* s, int len) {
  return use_alternate_hashcode() ?
           AltHashing::murmur3_32(seed(), (const jbyte*)s, len) :
           java_lang_String::hash_code(s, len);
}


// We take care not to be blocking while holding the
// SymbolTable_lock. Otherwise, the system might deadlock, since the
// symboltable is used during compilation (VM_thread) The lock free
// synchronization is simplified by the fact that we do not delete
// entries in the symbol table during normal execution (only during
// safepoints).

Symbol* SymbolTable::lookup(const char* name, int len, TRAPS) {
  unsigned int hashValue = hash_symbol(name, len);
  int index = the_table()->hash_to_index(hashValue);

  Symbol* s = the_table()->lookup(index, name, len, hashValue);

  // Found
  if (s != NULL) return s;

  // Grab SymbolTable_lock first.
  MutexLocker ml(SymbolTable_lock, THREAD);

  // Otherwise, add to symbol to table
  return the_table()->basic_add(index, (u1*)name, len, hashValue, true, CHECK_NULL);
}

Symbol* SymbolTable::lookup(const Symbol* sym, int begin, int end, TRAPS) {
  char* buffer;
  int index, len;
  unsigned int hashValue;
  char* name;
  {
    debug_only(No_Safepoint_Verifier nsv;)

    name = (char*)sym->base() + begin;
    len = end - begin;
    hashValue = hash_symbol(name, len);
    index = the_table()->hash_to_index(hashValue);
    Symbol* s = the_table()->lookup(index, name, len, hashValue);

    // Found
    if (s != NULL) return s;
  }

  // Otherwise, add to symbol to table. Copy to a C string first.
  char stack_buf[128];
  ResourceMark rm(THREAD);
  if (len <= 128) {
    buffer = stack_buf;
  } else {
    buffer = NEW_RESOURCE_ARRAY_IN_THREAD(THREAD, char, len);
  }
  for (int i=0; i<len; i++) {
    buffer[i] = name[i];
  }
  // Make sure there is no safepoint in the code above since name can't move.
  // We can't include the code in No_Safepoint_Verifier because of the
  // ResourceMark.

  // Grab SymbolTable_lock first.
  MutexLocker ml(SymbolTable_lock, THREAD);

  return the_table()->basic_add(index, (u1*)buffer, len, hashValue, true, CHECK_NULL);
}

Symbol* SymbolTable::lookup_only(const char* name, int len,
                                   unsigned int& hash) {
  hash = hash_symbol(name, len);
  int index = the_table()->hash_to_index(hash);

  Symbol* s = the_table()->lookup(index, name, len, hash);
  return s;
}

// Look up the address of the literal in the SymbolTable for this Symbol*
// Do not create any new symbols
// Do not increment the reference count to keep this alive
Symbol** SymbolTable::lookup_symbol_addr(Symbol* sym){
  unsigned int hash = hash_symbol((char*)sym->bytes(), sym->utf8_length());
  int index = the_table()->hash_to_index(hash);

  for (HashtableEntry<Symbol*, mtSymbol>* e = the_table()->bucket(index); e != NULL; e = e->next()) {
    if (e->hash() == hash) {
      Symbol* literal_sym = e->literal();
      if (sym == literal_sym) {
        return e->literal_addr();
      }
    }
  }
  return NULL;
}

// Suggestion: Push unicode-based lookup all the way into the hashing
// and probing logic, so there is no need for convert_to_utf8 until
// an actual new Symbol* is created.
Symbol* SymbolTable::lookup_unicode(const jchar* name, int utf16_length, TRAPS) {
  int utf8_length = UNICODE::utf8_length((jchar*) name, utf16_length);
  char stack_buf[128];
  if (utf8_length < (int) sizeof(stack_buf)) {
    char* chars = stack_buf;
    UNICODE::convert_to_utf8(name, utf16_length, chars);
    return lookup(chars, utf8_length, THREAD);
  } else {
    ResourceMark rm(THREAD);
    char* chars = NEW_RESOURCE_ARRAY(char, utf8_length + 1);;
    UNICODE::convert_to_utf8(name, utf16_length, chars);
    return lookup(chars, utf8_length, THREAD);
  }
}

Symbol* SymbolTable::lookup_only_unicode(const jchar* name, int utf16_length,
                                           unsigned int& hash) {
  int utf8_length = UNICODE::utf8_length((jchar*) name, utf16_length);
  char stack_buf[128];
  if (utf8_length < (int) sizeof(stack_buf)) {
    char* chars = stack_buf;
    UNICODE::convert_to_utf8(name, utf16_length, chars);
    return lookup_only(chars, utf8_length, hash);
  } else {
    ResourceMark rm;
    char* chars = NEW_RESOURCE_ARRAY(char, utf8_length + 1);;
    UNICODE::convert_to_utf8(name, utf16_length, chars);
    return lookup_only(chars, utf8_length, hash);
  }
}

void SymbolTable::add(ClassLoaderData* loader_data, constantPoolHandle cp,
                      int names_count,
                      const char** names, int* lengths, int* cp_indices,
                      unsigned int* hashValues, TRAPS) {
  // Grab SymbolTable_lock first.
  MutexLocker ml(SymbolTable_lock, THREAD);

  SymbolTable* table = the_table();
  bool added = table->basic_add(loader_data, cp, names_count, names, lengths,
                                cp_indices, hashValues, CHECK);
  if (!added) {
    // do it the hard way
    for (int i=0; i<names_count; i++) {
      int index = table->hash_to_index(hashValues[i]);
      bool c_heap = !loader_data->is_the_null_class_loader_data();
      Symbol* sym = table->basic_add(index, (u1*)names[i], lengths[i], hashValues[i], c_heap, CHECK);
      cp->symbol_at_put(cp_indices[i], sym);
    }
  }
}

Symbol* SymbolTable::new_permanent_symbol(const char* name, TRAPS) {
  unsigned int hash;
  Symbol* result = SymbolTable::lookup_only((char*)name, (int)strlen(name), hash);
  if (result != NULL) {
    return result;
  }
  // Grab SymbolTable_lock first.
  MutexLocker ml(SymbolTable_lock, THREAD);

  SymbolTable* table = the_table();
  int index = table->hash_to_index(hash);
  return table->basic_add(index, (u1*)name, (int)strlen(name), hash, false, THREAD);
}

Symbol* SymbolTable::basic_add(int index_arg, u1 *name, int len,
                               unsigned int hashValue_arg, bool c_heap, TRAPS) {
  assert(!Universe::heap()->is_in_reserved(name) || GC_locker::is_active(),
         "proposed name of symbol must be stable");

  // Don't allow symbols to be created which cannot fit in a Symbol*.
  if (len > Symbol::max_length()) {
    THROW_MSG_0(vmSymbols::java_lang_InternalError(),
                "name is too long to represent");
  }

  // Cannot hit a safepoint in this function because the "this" pointer can move.
  No_Safepoint_Verifier nsv;

  // Check if the symbol table has been rehashed, if so, need to recalculate
  // the hash value and index.
  unsigned int hashValue;
  int index;
  if (use_alternate_hashcode()) {
    hashValue = hash_symbol((const char*)name, len);
    index = hash_to_index(hashValue);
  } else {
    hashValue = hashValue_arg;
    index = index_arg;
  }

  // Since look-up was done lock-free, we need to check if another
  // thread beat us in the race to insert the symbol.
  Symbol* test = lookup(index, (char*)name, len, hashValue);
  if (test != NULL) {
    // A race occurred and another thread introduced the symbol.
    assert(test->refcount() != 0, "lookup should have incremented the count");
    return test;
  }

  // Create a new symbol.
  Symbol* sym = allocate_symbol(name, len, c_heap, CHECK_NULL);
  assert(sym->equals((char*)name, len), "symbol must be properly initialized");

  HashtableEntry<Symbol*, mtSymbol>* entry = new_entry(hashValue, sym);
  add_entry(index, entry);
  return sym;
}

// This version of basic_add adds symbols in batch from the constant pool
// parsing.
bool SymbolTable::basic_add(ClassLoaderData* loader_data, constantPoolHandle cp,
                            int names_count,
                            const char** names, int* lengths,
                            int* cp_indices, unsigned int* hashValues,
                            TRAPS) {

  // Check symbol names are not too long.  If any are too long, don't add any.
  for (int i = 0; i< names_count; i++) {
    if (lengths[i] > Symbol::max_length()) {
      THROW_MSG_0(vmSymbols::java_lang_InternalError(),
                  "name is too long to represent");
    }
  }

  // Cannot hit a safepoint in this function because the "this" pointer can move.
  No_Safepoint_Verifier nsv;

  for (int i=0; i<names_count; i++) {
    // Check if the symbol table has been rehashed, if so, need to recalculate
    // the hash value.
    unsigned int hashValue;
    if (use_alternate_hashcode()) {
      hashValue = hash_symbol(names[i], lengths[i]);
    } else {
      hashValue = hashValues[i];
    }
    // Since look-up was done lock-free, we need to check if another
    // thread beat us in the race to insert the symbol.
    int index = hash_to_index(hashValue);
    Symbol* test = lookup(index, names[i], lengths[i], hashValue);
    if (test != NULL) {
      // A race occurred and another thread introduced the symbol, this one
      // will be dropped and collected. Use test instead.
      cp->symbol_at_put(cp_indices[i], test);
      assert(test->refcount() != 0, "lookup should have incremented the count");
    } else {
      // Create a new symbol.  The null class loader is never unloaded so these
      // are allocated specially in a permanent arena.
      bool c_heap = !loader_data->is_the_null_class_loader_data();
      Symbol* sym = allocate_symbol((const u1*)names[i], lengths[i], c_heap, CHECK_(false));
      assert(sym->equals(names[i], lengths[i]), "symbol must be properly initialized");  // why wouldn't it be???
      HashtableEntry<Symbol*, mtSymbol>* entry = new_entry(hashValue, sym);
      add_entry(index, entry);
      cp->symbol_at_put(cp_indices[i], sym);
    }
  }
  return true;
}


void SymbolTable::verify() {
  for (int i = 0; i < the_table()->table_size(); ++i) {
    HashtableEntry<Symbol*, mtSymbol>* p = the_table()->bucket(i);
    for ( ; p != NULL; p = p->next()) {
      Symbol* s = (Symbol*)(p->literal());
      guarantee(s != NULL, "symbol is NULL");
      unsigned int h = hash_symbol((char*)s->bytes(), s->utf8_length());
      guarantee(p->hash() == h, "broken hash in symbol table entry");
      guarantee(the_table()->hash_to_index(h) == i,
                "wrong index in symbol table");
    }
  }
}

void SymbolTable::dump(outputStream* st) {
  the_table()->dump_table(st, "SymbolTable");
}


//---------------------------------------------------------------------------
// Non-product code

#ifndef PRODUCT

void SymbolTable::print_histogram() {
  MutexLocker ml(SymbolTable_lock);
  const int results_length = 100;
  int results[results_length];
  int i,j;

  // initialize results to zero
  for (j = 0; j < results_length; j++) {
    results[j] = 0;
  }

  int total = 0;
  int max_symbols = 0;
  int out_of_range = 0;
  int memory_total = 0;
  int count = 0;
  for (i = 0; i < the_table()->table_size(); i++) {
    HashtableEntry<Symbol*, mtSymbol>* p = the_table()->bucket(i);
    for ( ; p != NULL; p = p->next()) {
      memory_total += p->literal()->size();
      count++;
      int counter = p->literal()->utf8_length();
      total += counter;
      if (counter < results_length) {
        results[counter]++;
      } else {
        out_of_range++;
      }
      max_symbols = MAX2(max_symbols, counter);
    }
  }
  tty->print_cr("Symbol Table:");
  tty->print_cr("Total number of symbols  %5d", count);
  tty->print_cr("Total size in memory     %5dK",
          (memory_total*HeapWordSize)/1024);
  tty->print_cr("Total counted            %5d", symbols_counted);
  tty->print_cr("Total removed            %5d", symbols_removed);
  if (symbols_counted > 0) {
    tty->print_cr("Percent removed          %3.2f",
          ((float)symbols_removed/(float)symbols_counted)* 100);
  }
  tty->print_cr("Reference counts         %5d", Symbol::_total_count);
  tty->print_cr("Symbol arena size        %5d used %5d",
                 arena()->size_in_bytes(), arena()->used());
  tty->print_cr("Histogram of symbol length:");
  tty->print_cr("%8s %5d", "Total  ", total);
  tty->print_cr("%8s %5d", "Maximum", max_symbols);
  tty->print_cr("%8s %3.2f", "Average",
          ((float) total / (float) the_table()->table_size()));
  tty->print_cr("%s", "Histogram:");
  tty->print_cr(" %s %29s", "Length", "Number chains that length");
  for (i = 0; i < results_length; i++) {
    if (results[i] > 0) {
      tty->print_cr("%6d %10d", i, results[i]);
    }
  }
  if (Verbose) {
    int line_length = 70;
    tty->print_cr("%s %30s", " Length", "Number chains that length");
    for (i = 0; i < results_length; i++) {
      if (results[i] > 0) {
        tty->print("%4d", i);
        for (j = 0; (j < results[i]) && (j < line_length);  j++) {
          tty->print("%1s", "*");
        }
        if (j == line_length) {
          tty->print("%1s", "+");
        }
        tty->cr();
      }
    }
  }
  tty->print_cr(" %s %d: %d\n", "Number chains longer than",
                    results_length, out_of_range);
}

void SymbolTable::print() {
  for (int i = 0; i < the_table()->table_size(); ++i) {
    HashtableEntry<Symbol*, mtSymbol>** p = the_table()->bucket_addr(i);
    HashtableEntry<Symbol*, mtSymbol>* entry = the_table()->bucket(i);
    if (entry != NULL) {
      while (entry != NULL) {
        tty->print(PTR_FORMAT " ", entry->literal());
        entry->literal()->print();
        tty->print(" %d", entry->literal()->refcount());
        p = entry->next_addr();
        entry = (HashtableEntry<Symbol*, mtSymbol>*)HashtableEntry<Symbol*, mtSymbol>::make_ptr(*p);
      }
      tty->cr();
    }
  }
}
#endif // PRODUCT

// --------------------------------------------------------------------------

#ifdef ASSERT
class StableMemoryChecker : public StackObj {
  enum { _bufsize = wordSize*4 };

  address _region;
  jint    _size;
  u1      _save_buf[_bufsize];

  int sample(u1* save_buf) {
    if (_size <= _bufsize) {
      memcpy(save_buf, _region, _size);
      return _size;
    } else {
      // copy head and tail
      memcpy(&save_buf[0],          _region,                      _bufsize/2);
      memcpy(&save_buf[_bufsize/2], _region + _size - _bufsize/2, _bufsize/2);
      return (_bufsize/2)*2;
    }
  }

 public:
  StableMemoryChecker(const void* region, jint size) {
    _region = (address) region;
    _size   = size;
    sample(_save_buf);
  }

  bool verify() {
    u1 check_buf[sizeof(_save_buf)];
    int check_size = sample(check_buf);
    return (0 == memcmp(_save_buf, check_buf, check_size));
  }

  void set_region(const void* region) { _region = (address) region; }
};
#endif


// --------------------------------------------------------------------------
StringTable* StringTable::_the_table = NULL;

bool StringTable::_needs_rehashing = false;

volatile int StringTable::_parallel_claimed_idx = 0;

// Pick hashing algorithm
unsigned int StringTable::hash_string(const jchar* s, int len) {
  return use_alternate_hashcode() ? AltHashing::murmur3_32(seed(), s, len) :
                                    java_lang_String::hash_code(s, len);
}

oop StringTable::lookup(int index, jchar* name,
                        int len, unsigned int hash) {
  int count = 0;
  for (HashtableEntry<oop, mtSymbol>* l = bucket(index); l != NULL; l = l->next()) {
    count++;
    if (l->hash() == hash) {
      if (java_lang_String::equals(l->literal(), name, len)) {
        return l->literal();
      }
    }
  }
  // If the bucket size is too deep check if this hash code is insufficient.
  if (count >= BasicHashtable<mtSymbol>::rehash_count && !needs_rehashing()) {
    _needs_rehashing = check_rehash_table(count);
  }
  return NULL;
}


oop StringTable::basic_add(int index_arg, Handle string, jchar* name,
                           int len, unsigned int hashValue_arg, TRAPS) {

  assert(java_lang_String::equals(string(), name, len),
         "string must be properly initialized");
  // Cannot hit a safepoint in this function because the "this" pointer can move.
  No_Safepoint_Verifier nsv;

  // Check if the symbol table has been rehashed, if so, need to recalculate
  // the hash value and index before second lookup.
  unsigned int hashValue;
  int index;
  if (use_alternate_hashcode()) {
    hashValue = hash_string(name, len);
    index = hash_to_index(hashValue);
  } else {
    hashValue = hashValue_arg;
    index = index_arg;
  }

  // Since look-up was done lock-free, we need to check if another
  // thread beat us in the race to insert the symbol.

  oop test = lookup(index, name, len, hashValue); // calls lookup(u1*, int)
  if (test != NULL) {
    // Entry already added
    return test;
  }

  HashtableEntry<oop, mtSymbol>* entry = new_entry(hashValue, string());
  add_entry(index, entry);
  return string();
}


oop StringTable::lookup(Symbol* symbol) {
  ResourceMark rm;
  int length;
  jchar* chars = symbol->as_unicode(length);
  return lookup(chars, length);
}


oop StringTable::lookup(jchar* name, int len) {
  unsigned int hash = hash_string(name, len);
  int index = the_table()->hash_to_index(hash);
  return the_table()->lookup(index, name, len, hash);
}


oop StringTable::intern(Handle string_or_null, jchar* name,
                        int len, TRAPS) {
  unsigned int hashValue = hash_string(name, len);
  int index = the_table()->hash_to_index(hashValue);
  oop found_string = the_table()->lookup(index, name, len, hashValue);

  // Found
  if (found_string != NULL) return found_string;

  debug_only(StableMemoryChecker smc(name, len * sizeof(name[0])));
  assert(!Universe::heap()->is_in_reserved(name) || GC_locker::is_active(),
         "proposed name of symbol must be stable");

  Handle string;
  // try to reuse the string if possible
  if (!string_or_null.is_null()) {
    string = string_or_null;
  } else {
    string = java_lang_String::create_from_unicode(name, len, CHECK_NULL);
  }

  // Grab the StringTable_lock before getting the_table() because it could
  // change at safepoint.
  MutexLocker ml(StringTable_lock, THREAD);

  // Otherwise, add to symbol to table
  return the_table()->basic_add(index, string, name, len,
                                hashValue, CHECK_NULL);
}

oop StringTable::intern(Symbol* symbol, TRAPS) {
  if (symbol == NULL) return NULL;
  ResourceMark rm(THREAD);
  int length;
  jchar* chars = symbol->as_unicode(length);
  Handle string;
  oop result = intern(string, chars, length, CHECK_NULL);
  return result;
}


oop StringTable::intern(oop string, TRAPS)
{
  if (string == NULL) return NULL;
  ResourceMark rm(THREAD);
  int length;
  Handle h_string (THREAD, string);
  jchar* chars = java_lang_String::as_unicode_string(string, length, CHECK_NULL);
  oop result = intern(h_string, chars, length, CHECK_NULL);
  return result;
}


oop StringTable::intern(const char* utf8_string, TRAPS) {
  if (utf8_string == NULL) return NULL;
  ResourceMark rm(THREAD);
  int length = UTF8::unicode_length(utf8_string);
  jchar* chars = NEW_RESOURCE_ARRAY(jchar, length);
  UTF8::convert_to_unicode(utf8_string, chars, length);
  Handle string;
  oop result = intern(string, chars, length, CHECK_NULL);
  return result;
}

void StringTable::unlink_or_oops_do(BoolObjectClosure* is_alive, OopClosure* f) {
  // Readers of the table are unlocked, so we should only be removing
  // entries at a safepoint.
  assert(SafepointSynchronize::is_at_safepoint(), "must be at safepoint");
  for (int i = 0; i < the_table()->table_size(); ++i) {
    HashtableEntry<oop, mtSymbol>** p = the_table()->bucket_addr(i);
    HashtableEntry<oop, mtSymbol>* entry = the_table()->bucket(i);
    while (entry != NULL) {
      assert(!entry->is_shared(), "CDS not used for the StringTable");

      if (is_alive->do_object_b(entry->literal())) {
        if (f != NULL) {
          f->do_oop((oop*)entry->literal_addr());
        }
        p = entry->next_addr();
      } else {
        *p = entry->next();
        the_table()->free_entry(entry);
      }
      entry = *p;
    }
  }
}

<<<<<<< HEAD
void StringTable::oops_do(OopClosure* f) {
  for (int i = 0; i < the_table()->table_size(); ++i) {
=======
void StringTable::buckets_do(OopClosure* f, int start_idx, int end_idx) {
  const int limit = the_table()->table_size();

  assert(0 <= start_idx && start_idx <= limit,
         err_msg("start_idx (" INT32_FORMAT ") oob?", start_idx));
  assert(0 <= end_idx && end_idx <= limit,
         err_msg("end_idx (" INT32_FORMAT ") oob?", end_idx));
  assert(start_idx <= end_idx,
         err_msg("Ordering: start_idx=" INT32_FORMAT", end_idx=" INT32_FORMAT,
                 start_idx, end_idx));

  for (int i = start_idx; i < end_idx; i += 1) {
>>>>>>> 51ac0c58
    HashtableEntry<oop, mtSymbol>* entry = the_table()->bucket(i);
    while (entry != NULL) {
      assert(!entry->is_shared(), "CDS not used for the StringTable");

      f->do_oop((oop*)entry->literal_addr());

      entry = entry->next();
    }
  }
}

void StringTable::oops_do(OopClosure* f) {
  buckets_do(f, 0, the_table()->table_size());
}

void StringTable::possibly_parallel_oops_do(OopClosure* f) {
  const int ClaimChunkSize = 32;
  const int limit = the_table()->table_size();

  for (;;) {
    // Grab next set of buckets to scan
    int start_idx = Atomic::add(ClaimChunkSize, &_parallel_claimed_idx) - ClaimChunkSize;
    if (start_idx >= limit) {
      // End of table
      break;
    }

    int end_idx = MIN2(limit, start_idx + ClaimChunkSize);
    buckets_do(f, start_idx, end_idx);
  }
}

void StringTable::verify() {
  for (int i = 0; i < the_table()->table_size(); ++i) {
    HashtableEntry<oop, mtSymbol>* p = the_table()->bucket(i);
    for ( ; p != NULL; p = p->next()) {
      oop s = p->literal();
      guarantee(s != NULL, "interned string is NULL");
      unsigned int h = java_lang_String::hash_string(s);
      guarantee(p->hash() == h, "broken hash in string table entry");
      guarantee(the_table()->hash_to_index(h) == i,
                "wrong index in string table");
    }
  }
}

void StringTable::dump(outputStream* st) {
  the_table()->dump_table(st, "StringTable");
}


// Create a new table and using alternate hash code, populate the new table
// with the existing strings.   Set flag to use the alternate hash code afterwards.
void StringTable::rehash_table() {
  assert(SafepointSynchronize::is_at_safepoint(), "must be at safepoint");
  // This should never happen with -Xshare:dump but it might in testing mode.
  if (DumpSharedSpaces) return;
  StringTable* new_table = new StringTable();

  // Rehash the table
  the_table()->move_to(new_table);

  // Delete the table and buckets (entries are reused in new table).
  delete _the_table;
  // Don't check if we need rehashing until the table gets unbalanced again.
  // Then rehash with a new global seed.
  _needs_rehashing = false;
  _the_table = new_table;
}<|MERGE_RESOLUTION|>--- conflicted
+++ resolved
@@ -763,10 +763,6 @@
   }
 }
 
-<<<<<<< HEAD
-void StringTable::oops_do(OopClosure* f) {
-  for (int i = 0; i < the_table()->table_size(); ++i) {
-=======
 void StringTable::buckets_do(OopClosure* f, int start_idx, int end_idx) {
   const int limit = the_table()->table_size();
 
@@ -779,7 +775,6 @@
                  start_idx, end_idx));
 
   for (int i = start_idx; i < end_idx; i += 1) {
->>>>>>> 51ac0c58
     HashtableEntry<oop, mtSymbol>* entry = the_table()->bucket(i);
     while (entry != NULL) {
       assert(!entry->is_shared(), "CDS not used for the StringTable");
