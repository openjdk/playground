--- conflicted
+++ resolved
@@ -575,11 +575,7 @@
         return a.key;
     }
     static {
-<<<<<<< HEAD
-        System.out.println("");
-=======
         System.out.println("Hello world");
->>>>>>> 4bcfb9b3
         AuthenticatorKeys.setAuthenticatorKeyAccess(Authenticator::getKey);
     }
 }