--- conflicted
+++ resolved
@@ -234,11 +234,7 @@
                 debug.println("connecting to OCSP service at: " + url);
             }
 
-<<<<<<< HEAD
-            Event.report(Event.ReporterCategory.CRLCHECK,"event.ocsp.check", url.toString());
-=======
             Event.report(Event.ReporterCategory.CRLCHECK, "event.ocsp.check", url.toString());
->>>>>>> 8d30bb03
             HttpURLConnection con = (HttpURLConnection)url.openConnection();
             con.setConnectTimeout(CONNECT_TIMEOUT);
             con.setReadTimeout(CONNECT_TIMEOUT);
