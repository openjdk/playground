/*
 * Copyright (c) 2015, 2019, Oracle and/or its affiliates. All rights reserved.
 * DO NOT ALTER OR REMOVE COPYRIGHT NOTICES OR THIS FILE HEADER.
 *
 * This code is free software; you can redistribute it and/or modify it
 * under the terms of the GNU General Public License version 2 only, as
 * published by the Free Software Foundation.  Oracle designates this
 * particular file as subject to the "Classpath" exception as provided
 * by Oracle in the LICENSE file that accompanied this code.
 *
 * This code is distributed in the hope that it will be useful, but WITHOUT
 * ANY WARRANTY; without even the implied warranty of MERCHANTABILITY or
 * FITNESS FOR A PARTICULAR PURPOSE.  See the GNU General Public License
 * version 2 for more details (a copy is included in the LICENSE file that
 * accompanied this code).
 *
 * You should have received a copy of the GNU General Public License version
 * 2 along with this work; if not, write to the Free Software Foundation,
 * Inc., 51 Franklin St, Fifth Floor, Boston, MA 02110-1301 USA.
 *
 * Please contact Oracle, 500 Oracle Parkway, Redwood Shores, CA 94065 USA
 * or visit www.oracle.com if you need additional information or have any
 * questions.
 */

package jdk.security.jarsigner;

import com.sun.jarsigner.ContentSigner;
import com.sun.jarsigner.ContentSignerParameters;
import jdk.internal.access.JavaUtilZipFileAccess;
import jdk.internal.access.SharedSecrets;
import sun.security.tools.PathList;
import sun.security.tools.jarsigner.TimestampedSigner;
import sun.security.util.Event;
import sun.security.util.ManifestDigester;
import sun.security.util.SignatureFileVerifier;
import sun.security.x509.AlgorithmId;

import java.io.*;
import java.lang.reflect.InvocationTargetException;
import java.net.SocketTimeoutException;
import java.net.URI;
import java.net.URL;
import java.net.URLClassLoader;
import java.security.*;
import java.security.cert.CertPath;
import java.security.cert.Certificate;
import java.security.cert.CertificateException;
import java.security.cert.X509Certificate;
import java.util.*;
import java.util.function.BiConsumer;
import java.util.jar.Attributes;
import java.util.jar.JarEntry;
import java.util.jar.JarFile;
import java.util.jar.Manifest;
import java.util.zip.ZipEntry;
import java.util.zip.ZipFile;
import java.util.zip.ZipOutputStream;

/**
 * An immutable utility class to sign a jar file.
 * <p>
 * A caller creates a {@code JarSigner.Builder} object, (optionally) sets
 * some parameters, and calls {@link JarSigner.Builder#build build} to create
 * a {@code JarSigner} object. This {@code JarSigner} object can then
 * be used to sign a jar file.
 * <p>
 * Unless otherwise stated, calling a method of {@code JarSigner} or
 * {@code JarSigner.Builder} with a null argument will throw
 * a {@link NullPointerException}.
 * <p>
 * Example:
 * <pre>
 * JarSigner signer = new JarSigner.Builder(key, certPath)
 *         .digestAlgorithm("SHA-1")
 *         .signatureAlgorithm("SHA1withDSA")
 *         .build();
 * try (ZipFile in = new ZipFile(inputFile);
 *         FileOutputStream out = new FileOutputStream(outputFile)) {
 *     signer.sign(in, out);
 * }
 * </pre>
 *
 * @since 9
 */
public final class JarSigner {

    static final JavaUtilZipFileAccess JUZFA = SharedSecrets.getJavaUtilZipFileAccess();

    /**
     * A mutable builder class that can create an immutable {@code JarSigner}
     * from various signing-related parameters.
     *
     * @since 9
     */
    public static class Builder {

        // Signer materials:
        final PrivateKey privateKey;
        final X509Certificate[] certChain;

        // JarSigner options:
        // Support multiple digestalg internally. Can be null, but not empty
        String[] digestalg;
        String sigalg;
        // Precisely should be one provider for each digestalg, maybe later
        Provider digestProvider;
        Provider sigProvider;
        URI tsaUrl;
        String signerName;
        BiConsumer<String,String> handler;

        // Implementation-specific properties:
        String tSAPolicyID;
        String tSADigestAlg;
        boolean signManifest = true;
        boolean externalSF = true;
        String altSignerPath;
        String altSigner;

        /**
         * Creates a {@code JarSigner.Builder} object with
         * a {@link KeyStore.PrivateKeyEntry} object.
         *
         * @param entry the {@link KeyStore.PrivateKeyEntry} of the signer.
         */
        public Builder(KeyStore.PrivateKeyEntry entry) {
            this.privateKey = entry.getPrivateKey();
            try {
                // called internally, no need to clone
                Certificate[] certs = entry.getCertificateChain();
                this.certChain = Arrays.copyOf(certs, certs.length,
                        X509Certificate[].class);
            } catch (ArrayStoreException ase) {
                // Wrong type, not X509Certificate. Won't document.
                throw new IllegalArgumentException(
                        "Entry does not contain X509Certificate");
            }
        }

        /**
         * Creates a {@code JarSigner.Builder} object with a private key and
         * a certification path.
         *
         * @param privateKey the private key of the signer.
         * @param certPath the certification path of the signer.
         * @throws IllegalArgumentException if {@code certPath} is empty, or
         *      the {@code privateKey} algorithm does not match the algorithm
         *      of the {@code PublicKey} in the end entity certificate
         *      (the first certificate in {@code certPath}).
         */
        public Builder(PrivateKey privateKey, CertPath certPath) {
            List<? extends Certificate> certs = certPath.getCertificates();
            if (certs.isEmpty()) {
                throw new IllegalArgumentException("certPath cannot be empty");
            }
            if (!privateKey.getAlgorithm().equals
                    (certs.get(0).getPublicKey().getAlgorithm())) {
                throw new IllegalArgumentException
                        ("private key algorithm does not match " +
                                "algorithm of public key in end entity " +
                                "certificate (the 1st in certPath)");
            }
            this.privateKey = privateKey;
            try {
                this.certChain = certs.toArray(new X509Certificate[certs.size()]);
            } catch (ArrayStoreException ase) {
                // Wrong type, not X509Certificate.
                throw new IllegalArgumentException(
                        "Entry does not contain X509Certificate");
            }
        }

        /**
         * Sets the digest algorithm. If no digest algorithm is specified,
         * the default algorithm returned by {@link #getDefaultDigestAlgorithm}
         * will be used.
         *
         * @param algorithm the standard name of the algorithm. See
         *      the {@code MessageDigest} section in the <a href=
         *      "{@docRoot}/../specs/security/standard-names.html#messagedigest-algorithms">
         *      Java Cryptography Architecture Standard Algorithm Name
         *      Documentation</a> for information about standard algorithm names.
         * @return the {@code JarSigner.Builder} itself.
         * @throws NoSuchAlgorithmException if {@code algorithm} is not available.
         */
        public Builder digestAlgorithm(String algorithm) throws NoSuchAlgorithmException {
            MessageDigest.getInstance(Objects.requireNonNull(algorithm));
            this.digestalg = new String[]{algorithm};
            this.digestProvider = null;
            return this;
        }

        /**
         * Sets the digest algorithm from the specified provider.
         * If no digest algorithm is specified, the default algorithm
         * returned by {@link #getDefaultDigestAlgorithm} will be used.
         *
         * @param algorithm the standard name of the algorithm. See
         *      the {@code MessageDigest} section in the <a href=
         *      "{@docRoot}/../specs/security/standard-names.html#messagedigest-algorithms">
         *      Java Cryptography Architecture Standard Algorithm Name
         *      Documentation</a> for information about standard algorithm names.
         * @param provider the provider.
         * @return the {@code JarSigner.Builder} itself.
         * @throws NoSuchAlgorithmException if {@code algorithm} is not
         *      available in the specified provider.
         */
        public Builder digestAlgorithm(String algorithm, Provider provider)
                throws NoSuchAlgorithmException {
            MessageDigest.getInstance(
                    Objects.requireNonNull(algorithm),
                    Objects.requireNonNull(provider));
            this.digestalg = new String[]{algorithm};
            this.digestProvider = provider;
            return this;
        }

        /**
         * Sets the signature algorithm. If no signature algorithm
         * is specified, the default signature algorithm returned by
         * {@link #getDefaultSignatureAlgorithm} for the private key
         * will be used.
         *
         * @param algorithm the standard name of the algorithm. See
         *      the {@code Signature} section in the <a href=
         *      "{@docRoot}/../specs/security/standard-names.html#signature-algorithms">
         *      Java Cryptography Architecture Standard Algorithm Name
         *      Documentation</a> for information about standard algorithm names.
         * @return the {@code JarSigner.Builder} itself.
         * @throws NoSuchAlgorithmException if {@code algorithm} is not available.
         * @throws IllegalArgumentException if {@code algorithm} is not
         *      compatible with the algorithm of the signer's private key.
         */
        public Builder signatureAlgorithm(String algorithm)
                throws NoSuchAlgorithmException {
            // Check availability
            Signature.getInstance(Objects.requireNonNull(algorithm));
            AlgorithmId.checkKeyAndSigAlgMatch(
                    privateKey.getAlgorithm(), algorithm);
            this.sigalg = algorithm;
            this.sigProvider = null;
            return this;
        }

        /**
         * Sets the signature algorithm from the specified provider. If no
         * signature algorithm is specified, the default signature algorithm
         * returned by {@link #getDefaultSignatureAlgorithm} for the private
         * key will be used.
         *
         * @param algorithm the standard name of the algorithm. See
         *      the {@code Signature} section in the <a href=
         *      "{@docRoot}/../specs/security/standard-names.html#signature-algorithms">
         *      Java Cryptography Architecture Standard Algorithm Name
         *      Documentation</a> for information about standard algorithm names.
         * @param provider  the provider.
         * @return the {@code JarSigner.Builder} itself.
         * @throws NoSuchAlgorithmException if {@code algorithm} is not
         *      available in the specified provider.
         * @throws IllegalArgumentException if {@code algorithm} is not
         *      compatible with the algorithm of the signer's private key.
         */
        public Builder signatureAlgorithm(String algorithm, Provider provider)
                throws NoSuchAlgorithmException {
            // Check availability
            Signature.getInstance(
                    Objects.requireNonNull(algorithm),
                    Objects.requireNonNull(provider));
            AlgorithmId.checkKeyAndSigAlgMatch(
                    privateKey.getAlgorithm(), algorithm);
            this.sigalg = algorithm;
            this.sigProvider = provider;
            return this;
        }

        /**
         * Sets the URI of the Time Stamping Authority (TSA).
         *
         * @param uri the URI.
         * @return the {@code JarSigner.Builder} itself.
         */
        public Builder tsa(URI uri) {
            this.tsaUrl = Objects.requireNonNull(uri);
            return this;
        }

        /**
         * Sets the signer name. The name will be used as the base name for
         * the signature files. All lowercase characters will be converted to
         * uppercase for signature file names. If a signer name is not
         * specified, the string "SIGNER" will be used.
         *
         * @param name the signer name.
         * @return the {@code JarSigner.Builder} itself.
         * @throws IllegalArgumentException if {@code name} is empty or has
         *      a size bigger than 8, or it contains characters not from the
         *      set "a-zA-Z0-9_-".
         */
        public Builder signerName(String name) {
            if (name.isEmpty() || name.length() > 8) {
                throw new IllegalArgumentException("Name too long");
            }

            name = name.toUpperCase(Locale.ENGLISH);

            for (int j = 0; j < name.length(); j++) {
                char c = name.charAt(j);
                if (!
                        ((c >= 'A' && c <= 'Z') ||
                                (c >= '0' && c <= '9') ||
                                (c == '-') ||
                                (c == '_'))) {
                    throw new IllegalArgumentException(
                            "Invalid characters in name");
                }
            }
            this.signerName = name;
            return this;
        }

        /**
         * Sets en event handler that will be triggered when a {@link JarEntry}
         * is to be added, signed, or updated during the signing process.
         * <p>
         * The handler can be used to display signing progress. The first
         * argument of the handler can be "adding", "signing", or "updating",
         * and the second argument is the name of the {@link JarEntry}
         * being processed.
         *
         * @param handler the event handler.
         * @return the {@code JarSigner.Builder} itself.
         */
        public Builder eventHandler(BiConsumer<String,String> handler) {
            this.handler = Objects.requireNonNull(handler);
            return this;
        }

        /**
         * Sets an additional implementation-specific property indicated by
         * the specified key.
         *
         * @implNote This implementation supports the following properties:
         * <ul>
         * <li>"tsaDigestAlg": algorithm of digest data in the timestamping
         * request. The default value is the same as the result of
         * {@link #getDefaultDigestAlgorithm}.
         * <li>"tsaPolicyId": TSAPolicyID for Timestamping Authority.
         * No default value.
         * <li>"internalsf": "true" if the .SF file is included inside the
         * signature block, "false" otherwise. Default "false".
         * <li>"sectionsonly": "true" if the .SF file only contains the hash
         * value for each section of the manifest and not for the whole
         * manifest, "false" otherwise. Default "false".
         * </ul>
         * All property names are case-insensitive.
         *
         * @param key the name of the property.
         * @param value the value of the property.
         * @return the {@code JarSigner.Builder} itself.
         * @throws UnsupportedOperationException if the key is not supported
         *      by this implementation.
         * @throws IllegalArgumentException if the value is not accepted as
         *      a legal value for this key.
         */
        public Builder setProperty(String key, String value) {
            Objects.requireNonNull(key);
            Objects.requireNonNull(value);
            switch (key.toLowerCase(Locale.US)) {
                case "tsadigestalg":
                    try {
                        MessageDigest.getInstance(value);
                    } catch (NoSuchAlgorithmException nsae) {
                        throw new IllegalArgumentException(
                                "Invalid tsadigestalg", nsae);
                    }
                    this.tSADigestAlg = value;
                    break;
                case "tsapolicyid":
                    this.tSAPolicyID = value;
                    break;
                case "internalsf":
                    switch (value) {
                        case "true":
                            externalSF = false;
                            break;
                        case "false":
                            externalSF = true;
                            break;
                        default:
                            throw new IllegalArgumentException(
                                "Invalid internalsf value");
                    }
                    break;
                case "sectionsonly":
                    switch (value) {
                        case "true":
                            signManifest = false;
                            break;
                        case "false":
                            signManifest = true;
                            break;
                        default:
                            throw new IllegalArgumentException(
                                "Invalid signManifest value");
                    }
                    break;
                case "altsignerpath":
                    altSignerPath = value;
                    break;
                case "altsigner":
                    altSigner = value;
                    break;
                default:
                    throw new UnsupportedOperationException(
                            "Unsupported key " + key);
            }
            return this;
        }

        /**
         * Gets the default digest algorithm.
         *
         * @implNote This implementation returns "SHA-256". The value may
         * change in the future.
         *
         * @return the default digest algorithm.
         */
        public static String getDefaultDigestAlgorithm() {
            return "SHA-256";
        }

        /**
         * Gets the default signature algorithm for a private key.
         * For example, SHA256withRSA for a 2048-bit RSA key, and
         * SHA384withECDSA for a 384-bit EC key.
         *
         * @implNote This implementation makes use of comparable strengths
         * as defined in Tables 2 and 3 of NIST SP 800-57 Part 1-Rev.4.
         * Specifically, if a DSA or RSA key with a key size greater than 7680
         * bits, or an EC key with a key size greater than or equal to 512 bits,
         * SHA-512 will be used as the hash function for the signature.
         * If a DSA or RSA key has a key size greater than 3072 bits, or an
         * EC key has a key size greater than or equal to 384 bits, SHA-384 will
         * be used. Otherwise, SHA-256 will be used. The value may
         * change in the future.
         *
         * @param key the private key.
         * @return the default signature algorithm. Returns null if a default
         *      signature algorithm cannot be found. In this case,
         *      {@link #signatureAlgorithm} must be called to specify a
         *      signature algorithm. Otherwise, the {@link #build} method
         *      will throw an {@link IllegalArgumentException}.
         */
        public static String getDefaultSignatureAlgorithm(PrivateKey key) {
            return AlgorithmId.getDefaultSigAlgForKey(Objects.requireNonNull(key));
        }

        /**
         * Builds a {@code JarSigner} object from the parameters set by the
         * setter methods.
         * <p>
         * This method does not modify internal state of this {@code Builder}
         * object and can be called multiple times to generate multiple
         * {@code JarSigner} objects. After this method is called, calling
         * any method on this {@code Builder} will have no effect on
         * the newly built {@code JarSigner} object.
         *
         * @return the {@code JarSigner} object.
         * @throws IllegalArgumentException if a signature algorithm is not
         *      set and cannot be derived from the private key using the
         *      {@link #getDefaultSignatureAlgorithm} method.
         */
        public JarSigner build() {
            return new JarSigner(this);
        }
    }

    private static final String META_INF = "META-INF/";

    // All fields in Builder are duplicated here as final. Those not
    // provided but has a default value will be filled with default value.

    // Precisely, a final array field can still be modified if only
    // reference is copied, no clone is done because we are concerned about
    // casual change instead of malicious attack.

    // Signer materials:
    private final PrivateKey privateKey;
    private final X509Certificate[] certChain;

    // JarSigner options:
    private final String[] digestalg;
    private final String sigalg;
    private final Provider digestProvider;
    private final Provider sigProvider;
    private final URI tsaUrl;
    private final String signerName;
    private final BiConsumer<String,String> handler;

    // Implementation-specific properties:
    private final String tSAPolicyID;
    private final String tSADigestAlg;
    private final boolean signManifest; // "sign" the whole manifest
    private final boolean externalSF; // leave the .SF out of the PKCS7 block
    private final String altSignerPath;
    private final String altSigner;
    private boolean posixPermsDetected;

    private JarSigner(JarSigner.Builder builder) {

        this.privateKey = builder.privateKey;
        this.certChain = builder.certChain;
        if (builder.digestalg != null) {
            // No need to clone because builder only accepts one alg now
            this.digestalg = builder.digestalg;
        } else {
            this.digestalg = new String[] {
                    Builder.getDefaultDigestAlgorithm() };
        }
        this.digestProvider = builder.digestProvider;
        if (builder.sigalg != null) {
            this.sigalg = builder.sigalg;
        } else {
            this.sigalg = JarSigner.Builder
                    .getDefaultSignatureAlgorithm(privateKey);
            if (this.sigalg == null) {
                throw new IllegalArgumentException(
                        "No signature alg for " + privateKey.getAlgorithm());
            }
        }
        this.sigProvider = builder.sigProvider;
        this.tsaUrl = builder.tsaUrl;

        if (builder.signerName == null) {
            this.signerName = "SIGNER";
        } else {
            this.signerName = builder.signerName;
        }
        this.handler = builder.handler;

        if (builder.tSADigestAlg != null) {
            this.tSADigestAlg = builder.tSADigestAlg;
        } else {
            this.tSADigestAlg = Builder.getDefaultDigestAlgorithm();
        }
        this.tSAPolicyID = builder.tSAPolicyID;
        this.signManifest = builder.signManifest;
        this.externalSF = builder.externalSF;
        this.altSigner = builder.altSigner;
        this.altSignerPath = builder.altSignerPath;
    }

    /**
     * Signs a file into an {@link OutputStream}. This method will not close
     * {@code file} or {@code os}.
     * <p>
     * If an I/O error or signing error occurs during the signing, then it may
     * do so after some bytes have been written. Consequently, the output
     * stream may be in an inconsistent state. It is strongly recommended that
     * it be promptly closed in this case.
     *
     * @param file the file to sign.
     * @param os the output stream.
     * @throws JarSignerException if the signing fails.
     */
    public void sign(ZipFile file, OutputStream os) {
        try {
            sign0(Objects.requireNonNull(file),
                    Objects.requireNonNull(os));
        } catch (SocketTimeoutException | CertificateException e) {
            // CertificateException is thrown when the received cert from TSA
            // has no id-kp-timeStamping in its Extended Key Usages extension.
            throw new JarSignerException("Error applying timestamp", e);
        } catch (IOException ioe) {
            throw new JarSignerException("I/O error", ioe);
        } catch (NoSuchAlgorithmException | InvalidKeyException e) {
            throw new JarSignerException("Error in signer materials", e);
        } catch (SignatureException se) {
            throw new JarSignerException("Error creating signature", se);
        }
    }

    /**
     * Returns the digest algorithm for this {@code JarSigner}.
     * <p>
     * The return value is never null.
     *
     * @return the digest algorithm.
     */
    public String getDigestAlgorithm() {
        return digestalg[0];
    }

    /**
     * Returns the signature algorithm for this {@code JarSigner}.
     * <p>
     * The return value is never null.
     *
     * @return the signature algorithm.
     */
    public String getSignatureAlgorithm() {
        return sigalg;
    }

    /**
     * Returns the URI of the Time Stamping Authority (TSA).
     *
     * @return the URI of the TSA.
     */
    public URI getTsa() {
        return tsaUrl;
    }

    /**
     * Returns the signer name of this {@code JarSigner}.
     * <p>
     * The return value is never null.
     *
     * @return the signer name.
     */
    public String getSignerName() {
        return signerName;
    }

    /**
     * Returns the value of an additional implementation-specific property
     * indicated by the specified key. If a property is not set but has a
     * default value, the default value will be returned.
     *
     * @implNote See {@link JarSigner.Builder#setProperty} for a list of
     * properties this implementation supports. All property names are
     * case-insensitive.
     *
     * @param key the name of the property.
     * @return the value for the property.
     * @throws UnsupportedOperationException if the key is not supported
     *      by this implementation.
     */
    public String getProperty(String key) {
        Objects.requireNonNull(key);
        switch (key.toLowerCase(Locale.US)) {
            case "tsadigestalg":
                return tSADigestAlg;
            case "tsapolicyid":
                return tSAPolicyID;
            case "internalsf":
                return Boolean.toString(!externalSF);
            case "sectionsonly":
                return Boolean.toString(!signManifest);
            case "altsignerpath":
                return altSignerPath;
            case "altsigner":
                return altSigner;
            default:
                throw new UnsupportedOperationException(
                        "Unsupported key " + key);
        }
    }

    private void sign0(ZipFile zipFile, OutputStream os)
            throws IOException, CertificateException, NoSuchAlgorithmException,
            SignatureException, InvalidKeyException {
        MessageDigest[] digests;
        try {
            digests = new MessageDigest[digestalg.length];
            for (int i = 0; i < digestalg.length; i++) {
                if (digestProvider == null) {
                    digests[i] = MessageDigest.getInstance(digestalg[i]);
                } else {
                    digests[i] = MessageDigest.getInstance(
                            digestalg[i], digestProvider);
                }
            }
        } catch (NoSuchAlgorithmException asae) {
            // Should not happen. User provided alg were checked, and default
            // alg should always be available.
            throw new AssertionError(asae);
        }

        ZipOutputStream zos = new ZipOutputStream(os);

        Manifest manifest = new Manifest();
        byte[] mfRawBytes = null;

        // Check if manifest exists
        ZipEntry mfFile = getManifestFile(zipFile);
        boolean mfCreated = mfFile == null;
        if (!mfCreated) {
            // Manifest exists. Read its raw bytes.
            mfRawBytes = zipFile.getInputStream(mfFile).readAllBytes();
            manifest.read(new ByteArrayInputStream(mfRawBytes));
        } else {
            // Create new manifest
            Attributes mattr = manifest.getMainAttributes();
            mattr.putValue(Attributes.Name.MANIFEST_VERSION.toString(),
                    "1.0");
            String javaVendor = System.getProperty("java.vendor");
            String jdkVersion = System.getProperty("java.version");
            mattr.putValue("Created-By", jdkVersion + " (" + javaVendor
                    + ")");
            mfFile = new ZipEntry(JarFile.MANIFEST_NAME);
        }

        /*
         * For each entry in jar
         * (except for signature-related META-INF entries),
         * do the following:
         *
         * - if entry is not contained in manifest, add it to manifest;
         * - if entry is contained in manifest, calculate its hash and
         *   compare it with the one in the manifest; if they are
         *   different, replace the hash in the manifest with the newly
         *   generated one. (This may invalidate existing signatures!)
         */
        Vector<ZipEntry> mfFiles = new Vector<>();

        boolean wasSigned = false;

        for (Enumeration<? extends ZipEntry> enum_ = zipFile.entries();
             enum_.hasMoreElements(); ) {
            ZipEntry ze = enum_.nextElement();

            if (ze.getName().startsWith(META_INF)) {
                // Store META-INF files in vector, so they can be written
                // out first
                mfFiles.addElement(ze);

                String zeNameUp = ze.getName().toUpperCase(Locale.ENGLISH);
                if (SignatureFileVerifier.isBlockOrSF(zeNameUp)
                    // no need to preserve binary manifest portions
                    // if the only existing signature will be replaced
                        && !zeNameUp.startsWith(SignatureFile
                            .getBaseSignatureFilesName(signerName))) {
                    wasSigned = true;
                }

                if (SignatureFileVerifier.isSigningRelated(ze.getName())) {
                    // ignore signature-related and manifest files
                    continue;
                }
            }

            if (manifest.getAttributes(ze.getName()) != null) {
                // jar entry is contained in manifest, check and
                // possibly update its digest attributes
                updateDigests(ze, zipFile, digests, manifest);
            } else if (!ze.isDirectory()) {
                // Add entry to manifest
                Attributes attrs = getDigestAttributes(ze, zipFile, digests);
                manifest.getEntries().put(ze.getName(), attrs);
            }
        }

        /*
         * Note:
         *
         * The Attributes object is based on HashMap and can handle
         * continuation lines. Therefore, even if the contents are not changed
         * (in a Map view), the bytes that it write() may be different from
         * the original bytes that it read() from. Since the signature is
         * based on raw bytes, we must retain the exact bytes.
         */
        boolean mfModified;
        ByteArrayOutputStream baos = new ByteArrayOutputStream();
        if (mfCreated || !wasSigned) {
            mfModified = true;
            manifest.write(baos);
            mfRawBytes = baos.toByteArray();
        } else {

            // the manifest before updating
            Manifest oldManifest = new Manifest(
                    new ByteArrayInputStream(mfRawBytes));
            mfModified = !oldManifest.equals(manifest);
            if (!mfModified) {
                // leave whole manifest (mfRawBytes) unmodified
            } else {
                // reproduce the manifest raw bytes for unmodified sections
                manifest.write(baos);
                byte[] mfNewRawBytes = baos.toByteArray();
                baos.reset();

                ManifestDigester oldMd = new ManifestDigester(mfRawBytes);
                ManifestDigester newMd = new ManifestDigester(mfNewRawBytes);

                // main attributes
                if (manifest.getMainAttributes().equals(
                        oldManifest.getMainAttributes())
                        && (manifest.getEntries().isEmpty() ||
                            oldMd.getMainAttsEntry().isProperlyDelimited())) {
                    oldMd.getMainAttsEntry().reproduceRaw(baos);
                } else {
                    newMd.getMainAttsEntry().reproduceRaw(baos);
                }

                // individual sections
                for (Map.Entry<String,Attributes> entry :
                        manifest.getEntries().entrySet()) {
                    String sectionName = entry.getKey();
                    Attributes entryAtts = entry.getValue();
                    if (entryAtts.equals(oldManifest.getAttributes(sectionName))
                            && oldMd.get(sectionName).isProperlyDelimited()) {
                        oldMd.get(sectionName).reproduceRaw(baos);
                    } else {
                        newMd.get(sectionName).reproduceRaw(baos);
                    }
                }

                mfRawBytes = baos.toByteArray();
            }
        }

        // Write out the manifest
        if (mfModified) {
            // manifest file has new length
            mfFile = new ZipEntry(JarFile.MANIFEST_NAME);
        }
        if (handler != null) {
            if (mfCreated || !mfModified) {
                handler.accept("adding", mfFile.getName());
            } else {
                handler.accept("updating", mfFile.getName());
            }
        }
        zos.putNextEntry(mfFile);
        zos.write(mfRawBytes);

        // Calculate SignatureFile (".SF") and SignatureBlockFile
        ManifestDigester manDig = new ManifestDigester(mfRawBytes);
        SignatureFile sf = new SignatureFile(digests, manifest, manDig,
                signerName, signManifest);

        byte[] block;

        Signature signer;
        if (sigProvider == null ) {
            signer = Signature.getInstance(sigalg);
        } else {
            signer = Signature.getInstance(sigalg, sigProvider);
        }
        signer.initSign(privateKey);

        baos.reset();
        sf.write(baos);
        byte[] content = baos.toByteArray();

        signer.update(content);
        byte[] signature = signer.sign();

        @SuppressWarnings("removal")
        ContentSigner signingMechanism = null;
        if (altSigner != null) {
            signingMechanism = loadSigningMechanism(altSigner,
                    altSignerPath);
        }

        @SuppressWarnings("removal")
        ContentSignerParameters params =
                new JarSignerParameters(null, tsaUrl, tSAPolicyID,
                        tSADigestAlg, signature,
                        signer.getAlgorithm(), certChain, content, zipFile);
        block = sf.generateBlock(params, externalSF, signingMechanism);

        String sfFilename = sf.getMetaName();
        String bkFilename = sf.getBlockName(privateKey);

        ZipEntry sfFile = new ZipEntry(sfFilename);
        ZipEntry bkFile = new ZipEntry(bkFilename);

        long time = System.currentTimeMillis();
        sfFile.setTime(time);
        bkFile.setTime(time);

        // signature file
        zos.putNextEntry(sfFile);
        sf.write(zos);

        if (handler != null) {
            if (zipFile.getEntry(sfFilename) != null) {
                handler.accept("updating", sfFilename);
            } else {
                handler.accept("adding", sfFilename);
            }
        }

        // signature block file
        zos.putNextEntry(bkFile);
        zos.write(block);

        if (handler != null) {
            if (zipFile.getEntry(bkFilename) != null) {
                handler.accept("updating", bkFilename);
            } else {
                handler.accept("adding", bkFilename);
            }
        }

        // Write out all other META-INF files that we stored in the
        // vector
        for (int i = 0; i < mfFiles.size(); i++) {
            ZipEntry ze = mfFiles.elementAt(i);
            if (!ze.getName().equalsIgnoreCase(JarFile.MANIFEST_NAME)
                    && !ze.getName().equalsIgnoreCase(sfFilename)
                    && !ze.getName().equalsIgnoreCase(bkFilename)) {
                if (ze.getName().startsWith(SignatureFile
                        .getBaseSignatureFilesName(signerName))
                        && SignatureFileVerifier.isBlockOrSF(ze.getName())) {
                    if (handler != null) {
                        handler.accept("updating", ze.getName());
                    }
                    continue;
                }
                if (handler != null) {
                    if (manifest.getAttributes(ze.getName()) != null) {
                        handler.accept("signing", ze.getName());
                    } else if (!ze.isDirectory()) {
                        handler.accept("adding", ze.getName());
                    }
                }
                writeEntry(zipFile, zos, ze);
            }
        }

        // Write out all other files
        for (Enumeration<? extends ZipEntry> enum_ = zipFile.entries();
             enum_.hasMoreElements(); ) {
            ZipEntry ze = enum_.nextElement();

            if (!ze.getName().startsWith(META_INF)) {
                if (handler != null) {
                    if (manifest.getAttributes(ze.getName()) != null) {
                        handler.accept("signing", ze.getName());
                    } else {
                        handler.accept("adding", ze.getName());
                    }
                }
                writeEntry(zipFile, zos, ze);
            }
        }
        zipFile.close();
        zos.close();
    }

    private void writeEntry(ZipFile zf, ZipOutputStream os, ZipEntry ze)
            throws IOException {
        ZipEntry ze2 = new ZipEntry(ze.getName());
        ze2.setMethod(ze.getMethod());
        ze2.setTime(ze.getTime());
        ze2.setComment(ze.getComment());
        ze2.setExtra(ze.getExtra());
        int perms = JUZFA.getPosixPerms(ze);
        if (!posixPermsDetected && perms != -1) {
            posixPermsDetected = true;
<<<<<<< HEAD
            Event.report(Event.ReporterCategory.POSIXPERMS, "detected");
=======
            Event.report(Event.ReporterCategory.POSIXPERMS, "true");
>>>>>>> eac1b7b9
        }
        JUZFA.setPosixPerms(ze2, perms);
        if (ze.getMethod() == ZipEntry.STORED) {
            ze2.setSize(ze.getSize());
            ze2.setCrc(ze.getCrc());
        }
        os.putNextEntry(ze2);
        writeBytes(zf, ze, os);
    }

    private void writeBytes
            (ZipFile zf, ZipEntry ze, ZipOutputStream os) throws IOException {
        try (InputStream is = zf.getInputStream(ze)) {
            is.transferTo(os);
        }
    }

    private void updateDigests(ZipEntry ze, ZipFile zf,
                                  MessageDigest[] digests,
                                  Manifest mf) throws IOException {
        Attributes attrs = mf.getAttributes(ze.getName());
        String[] base64Digests = getDigests(ze, zf, digests);

        for (int i = 0; i < digests.length; i++) {
            // The entry name to be written into attrs
            String name = null;
            try {
                // Find if the digest already exists. An algorithm could have
                // different names. For example, last time it was SHA, and this
                // time it's SHA-1.
                AlgorithmId aid = AlgorithmId.get(digests[i].getAlgorithm());
                for (Object key : attrs.keySet()) {
                    if (key instanceof Attributes.Name) {
                        String n = key.toString();
                        if (n.toUpperCase(Locale.ENGLISH).endsWith("-DIGEST")) {
                            String tmp = n.substring(0, n.length() - 7);
                            if (AlgorithmId.get(tmp).equals(aid)) {
                                name = n;
                                break;
                            }
                        }
                    }
                }
            } catch (NoSuchAlgorithmException nsae) {
                // Ignored. Writing new digest entry.
            }

            if (name == null) {
                name = digests[i].getAlgorithm() + "-Digest";
            }
            attrs.putValue(name, base64Digests[i]);
        }
    }

    private Attributes getDigestAttributes(
            ZipEntry ze, ZipFile zf, MessageDigest[] digests)
            throws IOException {

        String[] base64Digests = getDigests(ze, zf, digests);
        Attributes attrs = new Attributes();

        for (int i = 0; i < digests.length; i++) {
            attrs.putValue(digests[i].getAlgorithm() + "-Digest",
                    base64Digests[i]);
        }
        return attrs;
    }

    /*
     * Returns manifest entry from given jar file, or null if given jar file
     * does not have a manifest entry.
     */
    private ZipEntry getManifestFile(ZipFile zf) {
        ZipEntry ze = zf.getEntry(JarFile.MANIFEST_NAME);
        if (ze == null) {
            // Check all entries for matching name
            Enumeration<? extends ZipEntry> enum_ = zf.entries();
            while (enum_.hasMoreElements() && ze == null) {
                ze = enum_.nextElement();
                if (!JarFile.MANIFEST_NAME.equalsIgnoreCase
                        (ze.getName())) {
                    ze = null;
                }
            }
        }
        return ze;
    }

    private String[] getDigests(
            ZipEntry ze, ZipFile zf, MessageDigest[] digests)
            throws IOException {

        int n, i;
        try (InputStream is = zf.getInputStream(ze)) {
            long left = ze.getSize();
            byte[] buffer = new byte[8192];
            while ((left > 0)
                    && (n = is.read(buffer, 0, buffer.length)) != -1) {
                for (i = 0; i < digests.length; i++) {
                    digests[i].update(buffer, 0, n);
                }
                left -= n;
            }
        }

        // complete the digests
        String[] base64Digests = new String[digests.length];
        for (i = 0; i < digests.length; i++) {
            base64Digests[i] = Base64.getEncoder()
                    .encodeToString(digests[i].digest());
        }
        return base64Digests;
    }

    /*
     * Try to load the specified signing mechanism.
     * The URL class loader is used.
     */
    @SuppressWarnings("removal")
    private ContentSigner loadSigningMechanism(String signerClassName,
                                               String signerClassPath) {

        // If there is no signerClassPath provided, search from here
        if (signerClassPath == null) {
            signerClassPath = ".";
        }

        // construct class loader
        String cpString;   // make sure env.class.path defaults to dot

        // do prepends to get correct ordering
        cpString = PathList.appendPath(
                System.getProperty("env.class.path"), null);
        cpString = PathList.appendPath(
                System.getProperty("java.class.path"), cpString);
        cpString = PathList.appendPath(signerClassPath, cpString);
        URL[] urls = PathList.pathToURLs(cpString);
        ClassLoader appClassLoader = new URLClassLoader(urls);

        try {
            // attempt to find signer
            Class<?> signerClass = appClassLoader.loadClass(signerClassName);
            Object signer = signerClass.getDeclaredConstructor().newInstance();
            return (ContentSigner) signer;
        } catch (ClassNotFoundException|InstantiationException|
                IllegalAccessException|ClassCastException|
                NoSuchMethodException| InvocationTargetException e) {
            throw new IllegalArgumentException(
                    "Invalid altSigner or altSignerPath", e);
        }
    }

    static class SignatureFile {

        /**
         * SignatureFile
         */
        Manifest sf;

        /**
         * .SF base name
         */
        String baseName;

        public SignatureFile(MessageDigest digests[],
                             Manifest mf,
                             ManifestDigester md,
                             String baseName,
                             boolean signManifest) {

            this.baseName = baseName;

            String version = System.getProperty("java.version");
            String javaVendor = System.getProperty("java.vendor");

            sf = new Manifest();
            Attributes mattr = sf.getMainAttributes();

            mattr.putValue(Attributes.Name.SIGNATURE_VERSION.toString(), "1.0");
            mattr.putValue("Created-By", version + " (" + javaVendor + ")");

            if (signManifest) {
                for (MessageDigest digest: digests) {
                    mattr.putValue(digest.getAlgorithm() + "-Digest-Manifest",
                            Base64.getEncoder().encodeToString(
                                    md.manifestDigest(digest)));
                }
            }

            // create digest of the manifest main attributes
            ManifestDigester.Entry mde = md.getMainAttsEntry(false);
            if (mde != null) {
                for (MessageDigest digest : digests) {
                    mattr.putValue(digest.getAlgorithm() + "-Digest-" +
                            ManifestDigester.MF_MAIN_ATTRS,
                            Base64.getEncoder().encodeToString(mde.digest(digest)));
                }
            } else {
                throw new IllegalStateException
                        ("ManifestDigester failed to create " +
                                "Manifest-Main-Attribute entry");
            }

            // go through the manifest entries and create the digests
            Map<String, Attributes> entries = sf.getEntries();
            for (String name: mf.getEntries().keySet()) {
                mde = md.get(name, false);
                if (mde != null) {
                    Attributes attr = new Attributes();
                    for (MessageDigest digest: digests) {
                        attr.putValue(digest.getAlgorithm() + "-Digest",
                                Base64.getEncoder().encodeToString(
                                        mde.digest(digest)));
                    }
                    entries.put(name, attr);
                }
            }
        }

        // Write .SF file
        public void write(OutputStream out) throws IOException {
            sf.write(out);
        }

        private static String getBaseSignatureFilesName(String baseName) {
            return "META-INF/" + baseName + ".";
        }

        // get .SF file name
        public String getMetaName() {
            return getBaseSignatureFilesName(baseName) + "SF";
        }

        // get .DSA (or .DSA, .EC) file name
        public String getBlockName(PrivateKey privateKey) {
            String keyAlgorithm = privateKey.getAlgorithm();
            return getBaseSignatureFilesName(baseName) + keyAlgorithm;
        }

        // Generates the PKCS#7 content of block file
        @SuppressWarnings("removal")
        public byte[] generateBlock(ContentSignerParameters params,
                                    boolean externalSF,
                                    ContentSigner signingMechanism)
                throws NoSuchAlgorithmException,
                       IOException, CertificateException {

            if (signingMechanism == null) {
                signingMechanism = new TimestampedSigner();
            }
            return signingMechanism.generateSignedData(
                    params,
                    externalSF,
                    params.getTimestampingAuthority() != null
                        || params.getTimestampingAuthorityCertificate() != null);
        }
    }

    @SuppressWarnings("removal")
    class JarSignerParameters implements ContentSignerParameters {

        private String[] args;
        private URI tsa;
        private byte[] signature;
        private String signatureAlgorithm;
        private X509Certificate[] signerCertificateChain;
        private byte[] content;
        private ZipFile source;
        private String tSAPolicyID;
        private String tSADigestAlg;

        JarSignerParameters(String[] args, URI tsa,
                            String tSAPolicyID, String tSADigestAlg,
                            byte[] signature, String signatureAlgorithm,
                            X509Certificate[] signerCertificateChain,
                            byte[] content, ZipFile source) {

            Objects.requireNonNull(signature);
            Objects.requireNonNull(signatureAlgorithm);
            Objects.requireNonNull(signerCertificateChain);

            this.args = args;
            this.tsa = tsa;
            this.tSAPolicyID = tSAPolicyID;
            this.tSADigestAlg = tSADigestAlg;
            this.signature = signature;
            this.signatureAlgorithm = signatureAlgorithm;
            this.signerCertificateChain = signerCertificateChain;
            this.content = content;
            this.source = source;
        }

        public String[] getCommandLine() {
            return args;
        }

        public URI getTimestampingAuthority() {
            return tsa;
        }

        public X509Certificate getTimestampingAuthorityCertificate() {
            // We don't use this param. Always provide tsaURI.
            return null;
        }

        public String getTSAPolicyID() {
            return tSAPolicyID;
        }

        public String getTSADigestAlg() {
            return tSADigestAlg;
        }

        public byte[] getSignature() {
            return signature;
        }

        public String getSignatureAlgorithm() {
            return signatureAlgorithm;
        }

        public X509Certificate[] getSignerCertificateChain() {
            return signerCertificateChain;
        }

        public byte[] getContent() {
            return content;
        }

        public ZipFile getSource() {
            return source;
        }
    }
}<|MERGE_RESOLUTION|>--- conflicted
+++ resolved
@@ -952,11 +952,7 @@
         int perms = JUZFA.getPosixPerms(ze);
         if (!posixPermsDetected && perms != -1) {
             posixPermsDetected = true;
-<<<<<<< HEAD
-            Event.report(Event.ReporterCategory.POSIXPERMS, "detected");
-=======
             Event.report(Event.ReporterCategory.POSIXPERMS, "true");
->>>>>>> eac1b7b9
         }
         JUZFA.setPosixPerms(ze2, perms);
         if (ze.getMethod() == ZipEntry.STORED) {
