--- conflicted
+++ resolved
@@ -186,16 +186,11 @@
         int jmodifiers = NSEvent.nsToJavaKeyModifiers(modifierFlags);
         long when = System.currentTimeMillis();
 
-<<<<<<< HEAD
+        if (jeventType == KeyEvent.KEY_PRESSED) {
+            lastKeyPressCode = jkeyCode;
+        }
         eventNotifier.notifyKeyEvent(jeventType, when, jmodifiers,
                 jkeyCode, javaChar, jkeyLocation);
-=======
-        if (jeventType == KeyEvent.KEY_PRESSED) {
-            lastKeyPressCode = jkeyCode;
-        }
-        peer.dispatchKeyEvent(jeventType, when, jmodifiers,
-                              jkeyCode, javaChar, jkeyLocation);
->>>>>>> a664982c
 
         // Current browser may be sending input events, so don't
         // post the KEY_TYPED here.
@@ -206,13 +201,6 @@
         // Modifier keys (shift, etc) don't want to send TYPED events.
         // On the other hand we don't want to generate keyTyped events
         // for clipboard related shortcuts like Meta + [CVX]
-<<<<<<< HEAD
-        boolean isMetaDown = (jmodifiers & KeyEvent.META_DOWN_MASK) != 0;
-        if (jeventType == KeyEvent.KEY_PRESSED && postsTyped && !isMetaDown) {
-            eventNotifier.notifyKeyEvent(KeyEvent.KEY_TYPED, when, jmodifiers,
-                    KeyEvent.VK_UNDEFINED, javaChar,
-                    KeyEvent.KEY_LOCATION_UNKNOWN);
-=======
         if (jeventType == KeyEvent.KEY_PRESSED && postsTyped &&
                 (jmodifiers & KeyEvent.META_DOWN_MASK) == 0) {
             // Enter and Space keys finish the input method processing,
@@ -220,16 +208,15 @@
             if (needsKeyReleased && (jkeyCode == KeyEvent.VK_ENTER || jkeyCode == KeyEvent.VK_SPACE)) {
                 return;
             }
-            peer.dispatchKeyEvent(KeyEvent.KEY_TYPED, when, jmodifiers,
-                                  KeyEvent.VK_UNDEFINED, javaChar,
-                                  KeyEvent.KEY_LOCATION_UNKNOWN);
+            eventNotifier.notifyKeyEvent(KeyEvent.KEY_TYPED, when, jmodifiers,
+                    KeyEvent.VK_UNDEFINED, javaChar,
+                    KeyEvent.KEY_LOCATION_UNKNOWN);
             //If events come from Firefox, released events should also be generated.
             if (needsKeyReleased) {
-                peer.dispatchKeyEvent(KeyEvent.KEY_RELEASED, when, jmodifiers,
+                eventNotifier.notifyKeyEvent(KeyEvent.KEY_RELEASED, when, jmodifiers,
                         jkeyCode, javaChar,
                         KeyEvent.KEY_LOCATION_UNKNOWN);
             }
->>>>>>> a664982c
         }
     }
 
@@ -239,17 +226,13 @@
             char c = 0;
             while (index < length) {
                 c = text.charAt(index);
-<<<<<<< HEAD
                 eventNotifier.notifyKeyEvent(KeyEvent.KEY_TYPED,
-=======
-                peer.dispatchKeyEvent(KeyEvent.KEY_TYPED,
->>>>>>> a664982c
                         System.currentTimeMillis(),
                         0, KeyEvent.VK_UNDEFINED, c,
                         KeyEvent.KEY_LOCATION_UNKNOWN);
                 index++;
             }
-            peer.dispatchKeyEvent(KeyEvent.KEY_RELEASED,
+            eventNotifier.notifyKeyEvent(KeyEvent.KEY_RELEASED,
                     System.currentTimeMillis(),
                     0, lastKeyPressCode, c,
                     KeyEvent.KEY_LOCATION_UNKNOWN);
